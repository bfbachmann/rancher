#!/bin/bash
set -e
if ./scripts/only-ui-bumps.sh; then
    exit 0
fi

cleanup()
{
    EXIT=$?
    set +ex
    echo Stopping rancher server
    kill $RANCHER_RUN_PID
    wait $RANCHER_RUN_PID
    if [ $PID != -1 ]; then
      kill $PID
      wait $PID
    fi
    return $EXIT
}

cd $(dirname $0)/..

TB_ORG=rancher

if [ -z "${V2PROV_TEST_DIST}" ] || [ "${V2PROV_TEST_DIST}" = "k3s" ]; then
  V2PROV_TEST_DIST=k3s
  AIRGAP=-airgap
  TB_ORG=k3s-io
else
  LINUX=.linux
fi

if [ -z "${V2PROV_TEST_RUN_REGEX}" ]; then
  V2PROV_TEST_RUN_REGEX="^Test_(General|Provisioning)_.*$"
fi

RUNARG="-run ${V2PROV_TEST_RUN_REGEX}"

export DIST=${V2PROV_TEST_DIST}
export SOME_K8S_VERSION=${SOME_K8S_VERSION}
export TB_ORG=${TB_ORG}

eval "$(grep '^ENV CATTLE_SYSTEM_AGENT' package/Dockerfile | awk '{print "export " $2 "=" $3}')"
eval "$(grep '^ENV CATTLE_WINS_AGENT' package/Dockerfile | awk '{print "export " $2 "=" $3}')"
eval "$(grep '^ENV CATTLE_CSI_PROXY_AGENT' package/Dockerfile | awk '{print "export " $2 "=" $3}')"
eval "$(grep '^ENV CATTLE_KDM_BRANCH' package/Dockerfile | awk '{print "export " $2 "=" $3}')"

if [ -z "${SOME_K8S_VERSION}" ]; then
# Get the last release for $DIST, which is usually the latest version or an experimental version.
# Previously this would use channels, but channels no longer reflect the latest version since
# https://github.com/rancher/rancher/issues/36827 has added appDefaults. We do not use appDefaults
# here for simplicity's sake, as it requires semver parsing & matching. The last release should
# be good enough for our needs.
export SOME_K8S_VERSION=$(curl -sS https://raw.githubusercontent.com/rancher/kontainer-driver-metadata/dev-v2.7/data/data.json | jq -r ".$DIST.releases[-1].version")
fi

echo "Starting rancher server for provisioning-tests using $SOME_K8S_VERSION"
touch /tmp/rancher.log

mkdir -p /var/lib/rancher/$DIST/agent/images
grep PodTestImage ./tests/v2prov/defaults/defaults.go | cut -f2 -d'"' > /var/lib/rancher/$DIST/agent/images/pull.txt
grep MachineProvisionImage ./pkg/settings/setting.go | cut -f4 -d'"' >> /var/lib/rancher/$DIST/agent/images/pull.txt
mkdir -p /usr/share/rancher/ui/assets
curl -sLf https://github.com/rancher/system-agent/releases/download/${CATTLE_SYSTEM_AGENT_VERSION}/rancher-system-agent-amd64 -o /usr/share/rancher/ui/assets/rancher-system-agent-amd64
curl -sLf https://github.com/rancher/system-agent/releases/download/${CATTLE_SYSTEM_AGENT_VERSION}/rancher-system-agent-arm64 -o /usr/share/rancher/ui/assets/rancher-system-agent-arm64
curl -sLf https://github.com/rancher/system-agent/releases/download/${CATTLE_SYSTEM_AGENT_VERSION}/system-agent-uninstall.sh -o /usr/share/rancher/ui/assets/system-agent-uninstall.sh

run_rancher()
{
    RESTART_COUNT=0
    while sleep 2; do
        if [ "$PID" != "-1" ] && [ ! -e /proc/$PID ]; then
            echo Rancher died
            dump_rancher_logs
            echo K3s logs were:
            echo -e "-----K3S-LOG-DUMP-START-----"
            cat build/testdata/k3s.log | gzip | base64 -w 0
            echo -e "\n-----K3S-LOG-DUMP-END-----"
            set +e
            echo Attempting to kill K3s
            pkill -e k3s
            set -e
            PID=-1
            if [ "$RESTART_COUNT" = "2" ]; then
                echo Rancher died 3 times, aborting
                kill -42 $PWRAPPROC
            fi
            RESTART_COUNT=$((RESTART_COUNT + 1))
            sleep 5
        fi
        if [ "$PID" = "-1" ]; then
          echo Starting rancher server using run
          ./scripts/run >/tmp/rancher.log 2>&1 &
          PID=$!
        fi
        sleep 2
    done
}

dump_rancher_logs()
{
  echo Rancher logs were
  echo -e "-----RANCHER-LOG-DUMP-START-----"
  cat /tmp/rancher.log | gzip | base64 -w 0
  echo -e "\n-----RANCHER-LOG-DUMP-END-----"
}

# uncomment to get startup logs. Don't leave them on because it slows drone down too
# much
#tail -F /tmp/rancher.log &
#TPID=$!

trap "exit 1" 42
PWRAPPROC="$$"

PID=-1
run_rancher &
RANCHER_RUN_PID=$!
trap cleanup exit

echo "Waiting for Rancher to be healthy"
./scripts/retry --sleep 2 --timeout 300 "curl -sf -o /dev/null http://localhost:8080/ping"

echo "Waiting up to 5 minutes for rancher-webhook deployment"
<<<<<<< HEAD
./scripts/retry \
  --timeout 300 `# Time out after 300 seconds (5 min)` \
  --sleep 2 `# Sleep for 2 seconds in between attempts` \
  --message-interval 30 `# Print the progress message below every 30 attempts (roughly every minute)` \
  --message "rancher-webhook was not available after {{elapsed}} seconds" `# Print this progress message` \
  "kubectl --kubeconfig /etc/rancher/k3s/k3s.yaml rollout status -w -n cattle-system deploy/rancher-webhook &>/dev/null"

=======
while ! kubectl --kubeconfig /etc/rancher/k3s/k3s.yaml rollout status -w -n cattle-system deploy/rancher-webhook &>/dev/null; do
  if [[ "$rwWC" == 150 ]]; then
    echo "rancher-webhook was not available within 5 minutes. failing fast"
    dump_rancher_logs
    exit 1
  fi
  if [[ $((rwWC%30)) == 0 ]] && [[ "$rwWC" != "0" ]]; then
    echo "rancher-webhook was not ready within $((rwWC/30)) minutes"
  fi
    sleep 2
    rwWC=$((rwWC + 1))
done
>>>>>>> c6e12dee
#kill $TPID

echo Running provisioning-tests $RUNARG

export KUBECONFIG=/etc/rancher/k3s/k3s.yaml
go test $RUNARG -v -failfast -timeout 60m ./tests/v2prov/tests/... || dump_rancher_logs<|MERGE_RESOLUTION|>--- conflicted
+++ resolved
@@ -122,7 +122,6 @@
 ./scripts/retry --sleep 2 --timeout 300 "curl -sf -o /dev/null http://localhost:8080/ping"
 
 echo "Waiting up to 5 minutes for rancher-webhook deployment"
-<<<<<<< HEAD
 ./scripts/retry \
   --timeout 300 `# Time out after 300 seconds (5 min)` \
   --sleep 2 `# Sleep for 2 seconds in between attempts` \
@@ -130,20 +129,6 @@
   --message "rancher-webhook was not available after {{elapsed}} seconds" `# Print this progress message` \
   "kubectl --kubeconfig /etc/rancher/k3s/k3s.yaml rollout status -w -n cattle-system deploy/rancher-webhook &>/dev/null"
 
-=======
-while ! kubectl --kubeconfig /etc/rancher/k3s/k3s.yaml rollout status -w -n cattle-system deploy/rancher-webhook &>/dev/null; do
-  if [[ "$rwWC" == 150 ]]; then
-    echo "rancher-webhook was not available within 5 minutes. failing fast"
-    dump_rancher_logs
-    exit 1
-  fi
-  if [[ $((rwWC%30)) == 0 ]] && [[ "$rwWC" != "0" ]]; then
-    echo "rancher-webhook was not ready within $((rwWC/30)) minutes"
-  fi
-    sleep 2
-    rwWC=$((rwWC + 1))
-done
->>>>>>> c6e12dee
 #kill $TPID
 
 echo Running provisioning-tests $RUNARG
